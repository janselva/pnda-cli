cloud_infrastructure :
  # cloud infrastructuer used for pnda deployment
  # Valid Values are:
  #   - aws
  #   - openstack
  #   - existing-machines
  CLOUD_INFRASTRUCTURE_TYPE: aws

  # The user name to use when logging into the  instances
  # For aws target user-name allowed :
  #            Target         AWS         Openstack
  #
  #   Distro   Ubuntu:       ubuntu       cloud-user
  #            Redhat:       ec2-user     cloud-user
  #            CentOS:       centos       cloud-user
  OS_USER: ubuntu

aws_parameters:

  # API key for full API access for use creating PNDA
  # These keys are only ever stored on the client
  AWS_ACCESS_KEY_ID: xxxx
  AWS_SECRET_ACCESS_KEY: xxxx

  # AWS region to create PNDA ec2 instances in
  AWS_REGION: eu-west-1
  AWS_AVAILABILITY_ZONE: eu-west-1a

<<<<<<< HEAD
  # The user name to use when logging into the AWS ec2 instances
  # Redhat: ec2-user
  # CentOS: centos
  OS_USER: centos

cloud_formation_parameters:
  # Settings in this section are passed through as parameters when
  # creating the cloud formation template. The cloud formation template must
  # define a matching input parameter for each value listed here.

  # Base image to use, use the default AWS CentOS/Redhat image for the AWS region
  imageId: ami-6e28b517
=======
  # Base image to use, use the default AWS Ubuntu/Redhat image for the AWS region
  # Ubuntu: 64-bit Ubuntu 14.04
  # Redhat: Red Hat Enterprise Linux 7
  imageId: ami-f95ef58a
>>>>>>> a5eaac36

  # CIDR specifying the address range that may access the created PNDA instances
  whitelistSshAccess: 0.0.0.0/0

  # CIDR specifying the address range for the VPC
  vpcCidr: 10.0.0.0/16

  # CIDR specifying the address range for the public subnet (bastion access)
  publicSubnetCidr: 10.0.0.0/24

  # CIDR specifying the address range for the private subnet (PNDA)
  privateSubnetCidr: 10.0.1.0/24

  # CIDR specifying the address range for the public producer subnet (Kafka ingress)
  publicProducerSubnetCidr: 10.0.2.0/24

  # Address of gateway for Kakfa interface on private subnet
  privateSubnetGateway: 10.0.1.1

  # Address of gateway for Kakfa interface on public producer subnet
  publicProducerSubnetGateway: 10.0.2.1

openstack_parameters:
 # keystone_user: Username for the openstack clients to use
  KEYSTONE_USER: username

  # keystone_user: Password for the openstack clients to use
  KEYSTONE_PASSWORD: password

  # keystone_tenant: Name of the tenant / project in the openstack environment. The
  # PNDA stack will be created in this project.
  KEYSTONE_TENANT: pnda

  # keystone_auth_url: Keystone authentication URL. The Openstack console provides this
  # under the Access & Security section.
  KEYSTONE_AUTH_URL: 'http://x.x.x.x:5000/v2.0'

  # keystone_auth_version: Keystone authentication version. The Openstack console provides this
  # under the Access & Security section.
  KEYSTONE_AUTH_VERSION: '2'

  # keystone_region_name: Keystone region. The Openstack console provides this
  # under the Access & Security section.
  KEYSTONE_REGION_NAME: RegionOne

  # image_id: Base image to use for the created instances. It should be created by
  # following the guide in https://github.com/pndaproject/pnda-dib-elements
  #
  IMAGE_ID: pnda-base

  # CIDR specifying the address range that may access the created PNDA instances
  whitelistSshAccess: 0.0.0.0/0

  # UUID of the public network in openstack to use
  PUBLIC_NETWORK_ID: 5982b761-802a-4af3-9c0b-c3b457559179

  # CIDR specifying the address range for the private subnet (PNDA)
  privateSubnetCidr: 10.0.1.0/24

  # Address of gateway for Kakfa interface on private subnet
  privateSubnetGateway: 10.0.1.1

  # CIDR specifying the address range for the public producer subnet (Kafka ingress)
  publicProducerSubnetCidr: 10.0.2.0/24

  # Address of gateway for Kakfa interface on public producer subnet
  publicProducerSubnetGateway: 10.0.2.1

existing_machines_parameters:
  #Below 2 variables used in package_install.sh for offline mode

  # CIDR specifying the address range for the private subnet (PNDA)
  privateSubnetCidr: 10.0.1.0/24

  # CIDR specifying the address range for the public producer subnet (Kafka ingress)
  publicProducerSubnetCidr: 10.0.2.0/24

platform_salt:
  # Use either PLATFORM_GIT_REPO_URI + PLATFORM_GIT_BRANCH or PLATFORM_SALT_LOCAL

  # URI of platform salt git repository
  PLATFORM_GIT_REPO_URI: https://github.com/pndaproject/platform-salt.git

  # Host name of server for platform salt git repository. Make sure to set this if
  # authenticated ssh access (using git.pem) to the git repo is desired.
  PLATFORM_GIT_REPO_HOST: github.com

  # The branch to select from PLATFORM_GIT_REPO_URI
  PLATFORM_GIT_BRANCH: develop

  # Local path to folder containing a clone of the platform salt repository
  # PLATFORM_SALT_LOCAL: /path/to/platform-salt

pnda_application_repo:
  # Type of storage to use for PNDA application packages
  #   s3     - AWS S3. Also set PNDA_APPS_CONTAINER, PNDA_APPS_FOLDER, PNDA_APPS_REGION, PNDA_APPS_ACCESS_KEY_ID, PNDA_APPS_SECRET_ACCESS_KEY
  #   sshfs  - standard file system. Also set PR_FS_LOCATION_PATH, PR_SSHFS_USER, PR_SSHFS_HOST, PR_SSHFS_PATH and PR_SSHFS_KEY
  #   local  - local filesystem on the package repository service server. Also set PR_FS_LOCATION_PATH.
  PR_FS_TYPE: s3

  # S3 container to use for PNDA application packages
  PNDA_APPS_CONTAINER: pnda-apps

  # Name of folder within PNDA_APPS_CONTAINER that contains the PNDA application packages
  PNDA_APPS_FOLDER: releases

  # AWS region that contains the PNDA_APPS_CONTAINER bucket
  PNDA_APPS_REGION: eu-west-1

  # API key for s3 access to PNDA_APPS_CONTAINER. These keys are stored on the cloud instances so should be restricted
  # only allow access to the PNDA_APPS_CONTAINER bucket
  PNDA_APPS_ACCESS_KEY_ID: xxxx
  PNDA_APPS_SECRET_ACCESS_KEY: xxxx

  # Path on file system if PR_FS_TYPE is 'local' or 'sshfs'
  PR_FS_LOCATION_PATH: /opt/pnda/packages

  # SSH accessed file system to use for PNDA application packages
  PR_SSHFS_USER: centos
  PR_SSHFS_HOST: 127.0.0.1
  PR_SSHFS_PATH: /mnt/packages
  PR_SSHFS_KEY: key.pem

pnda_data_archive:
  # S3 container to use for archiving PNDA datasets
  PNDA_ARCHIVE_CONTAINER: pnda-archive

  # AWS region that contains the PNDA_ARCHIVE_CONTAINER bucket
  PNDA_ARCHIVE_REGION: eu-west-1

  # API key for s3 access to PNDA_ARCHIVE_CONTAINER. These keys are stored on the cloud instances so should be restricted
  # only allow access to the PNDA_ARCHIVE_CONTAINER bucket
  PNDA_ARCHIVE_ACCESS_KEY_ID: xxxx
  PNDA_ARCHIVE_SECRET_ACCESS_KEY: xxxx

ntp:
  # Optional ntp servers. Use this if the standard NTP servers on the Internet cannot be reached
  # and a local NTP server has been configured. PNDA will not work without NTP.
  # example format: 'xxx.ntp.org'
  #For REJECT_OUTBOUND="YES" then NTP server/s must.
  NTP_SERVERS:
    - ntp.ubuntu.com
  # - 91.189.89.199

mirrors:
  # Mirror of resources required for provisioning PNDA, see PNDA guide for instructions on how to set this up
  PNDA_MIRROR: http://x.x.x.x

hadoop:
  # Hadoop distribution to install
  # Valid values are:
  # - HDP
  # - CDH
  HADOOP_DISTRO: CDH

connectivity:
  # Deploy an iptables ruleset to every node preventing outbound access to all hosts except the PNDA_MIRROR, NTP_SERVER and specified CLIENT_IP. Specify YES to enable.
  REJECT_OUTBOUND: "YES"
  # If using REJECT_OUTBOUND, the IP address of the client that created PNDA
  CLIENT_IP: 1.1.1.1
  # Add online repositories for yum, apt-get, pip, etc alongside PNDA mirror
  ADD_ONLINE_REPOS: "NO"
  # RPM Extras repository to enable when ADD_ONLINE_REPOS=YES
  RPM_EXTRAS_REPO_NAME: rhui-REGION-rhel-server-optional
  # RPM Optional repository to enable when ADD_ONLINE_REPOS=YES
  RPM_OPTIONAL_REPO_NAME: rhui-REGION-rhel-server-extras

network_interfaces:
  PNDA_INTERNAL_NETWORK: eth0
  PNDA_INGEST_NETWORK: eth1

cli:
  # Maximum number of outbound connections that the CLI will attempt to open at once
  # Consider increasing this when creating clusters with more than 100 nodes to speed
  # up PNDA creation time.
  MAX_SIMULTANEOUS_OUTBOUND_CONNECTIONS: 100

security:
  # The security mode to be enforced. Options are:
  # - 'disabled': The security material will be ignored.  
  # - 'permissive': The security material will be used if present.
  # - 'enforced': The security material will be required to be present and conforment to the associated requirements.
  SECURITY_MODE: 'permissive'

  # The path were to find the security material (certificate/key).
  # The directory should be structured as defined in this' repo's directory structure with the same name.
  # If present, the security material should conform to the guidelines defined in the README.md file in
  # the containing sub dorectory.
  SECURITY_MATERIAL_PATH: ./platform-certificates/

features:
  # Include experimental features. 
  # Set to "NO", omit setting or omit features section entirely to turn off experimental features
  EXPERIMENTAL_FEATURES: "NO"

dataset_compaction:
  # Enable/Disable compaction on datasets.
  # "YES" to enable.
  # "NO" to disable.
  COMPACTION: "NO"
  # If compaction is enabled, PATTERN sets the frequency of compaction.
  # H - hourly compaction.
  # d - daily compaction.
  # M - monthly compaction.
  # Y - yearly compaction.
  PATTERN: d<|MERGE_RESOLUTION|>--- conflicted
+++ resolved
@@ -1,4 +1,4 @@
-cloud_infrastructure :
+infrastructure:
   # cloud infrastructuer used for pnda deployment
   # Valid Values are:
   #   - aws
@@ -10,12 +10,15 @@
   # For aws target user-name allowed :
   #            Target         AWS         Openstack
   #
-  #   Distro   Ubuntu:       ubuntu       cloud-user
-  #            Redhat:       ec2-user     cloud-user
+  #   Distro   Redhat:       ec2-user     cloud-user    
   #            CentOS:       centos       cloud-user
-  OS_USER: ubuntu
+  OS_USER: ec2-user
 
 aws_parameters:
+
+  # Settings in this section are passed through as parameters when
+  # creating the cloud formation template. The cloud formation template must
+  # define a matching input parameter for each value listed here.
 
   # API key for full API access for use creating PNDA
   # These keys are only ever stored on the client
@@ -26,25 +29,8 @@
   AWS_REGION: eu-west-1
   AWS_AVAILABILITY_ZONE: eu-west-1a
 
-<<<<<<< HEAD
-  # The user name to use when logging into the AWS ec2 instances
-  # Redhat: ec2-user
-  # CentOS: centos
-  OS_USER: centos
-
-cloud_formation_parameters:
-  # Settings in this section are passed through as parameters when
-  # creating the cloud formation template. The cloud formation template must
-  # define a matching input parameter for each value listed here.
-
   # Base image to use, use the default AWS CentOS/Redhat image for the AWS region
   imageId: ami-6e28b517
-=======
-  # Base image to use, use the default AWS Ubuntu/Redhat image for the AWS region
-  # Ubuntu: 64-bit Ubuntu 14.04
-  # Redhat: Red Hat Enterprise Linux 7
-  imageId: ami-f95ef58a
->>>>>>> a5eaac36
 
   # CIDR specifying the address range that may access the created PNDA instances
   whitelistSshAccess: 0.0.0.0/0
